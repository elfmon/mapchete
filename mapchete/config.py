import hashlib
import importlib
import inspect
import logging
import operator
import os
import py_compile
import sys
import warnings
from collections import OrderedDict
from copy import deepcopy
from enum import Enum
from functools import cached_property
from tempfile import NamedTemporaryFile
from typing import Any, List, Tuple, Union

import fsspec
import oyaml as yaml
from pydantic import BaseModel, NonNegativeInt, field_validator
from shapely import wkt
from shapely.geometry import Point, box, shape
from shapely.geometry.base import BaseGeometry
from shapely.ops import unary_union

from mapchete._executor import MULTIPROCESSING_DEFAULT_START_METHOD
from mapchete._timer import Timer
from mapchete.errors import (
    GeometryTypeError,
    MapcheteConfigError,
    MapcheteDriverError,
    MapcheteProcessImportError,
    MapcheteProcessSyntaxError,
)
from mapchete.formats import (
    available_output_formats,
    load_input_reader,
    load_output_reader,
    load_output_writer,
)
from mapchete.io import MPath, absolute_path, fiona_open
from mapchete.io.vector import clean_geometry_type, reproject_geometry
from mapchete.log import add_module_logger
from mapchete.tile import BufferedTilePyramid, snap_geometry_to_tiles
from mapchete.types import Bounds, ZoomLevels
from mapchete.validate import (
    validate_bounds,
    validate_bufferedtilepyramid,
    validate_values,
    validate_zooms,
)

logger = logging.getLogger(__name__)


class OutputConfigBase(BaseModel):
    format: str
    metatiling: Union[int, None] = 1
    pixelbuffer: Union[NonNegativeInt, None] = 0

    @field_validator("metatiling", mode='before')
    def _metatiling(cls, value: int) -> int:  # pragma: no cover
        _metatiling_opts = [2**x for x in range(10)]
        if value not in _metatiling_opts:
            raise ValueError(f"metatling must be one of {_metatiling_opts}")
        return value


class PyramidConfig(BaseModel):
    grid: Union[str, dict]
    metatiling: Union[int, None] = 1
    pixelbuffer: Union[NonNegativeInt, None] = 0

    @field_validator("metatiling", mode='before')
    def _metatiling(cls, value: int) -> int:  # pragma: no cover
        _metatiling_opts = [2**x for x in range(10)]
        if value not in _metatiling_opts:
            raise ValueError(f"metatling must be one of {_metatiling_opts}")
        return value


class ProcessConfig(BaseModel, arbitrary_types_allowed=True):
    pyramid: PyramidConfig
    output: dict
<<<<<<< HEAD
    zoom_levels: Union[dict, int, list, ZoomLevels]
=======
    zoom_levels: Union[ZoomLevels, dict, list, int]
>>>>>>> ffdc8d2b
    process: Union[str, MPath, List[str], None] = None
    baselevels: Union[dict, None] = None
    input: Union[dict, None] = None
    config_dir: Union[str, MPath, None] = None
    area: Union[str, MPath, BaseGeometry, None] = None
    area_crs: Union[dict, str, None] = None
<<<<<<< HEAD
    bounds: Union[Tuple[float, float, float, float], Bounds, None] = None
=======
    bounds: Union[Bounds, Tuple[float, float, float, float], None] = None
>>>>>>> ffdc8d2b
    bounds_crs: Union[dict, str, None] = None
    process_parameters: Union[dict, None] = None
    mapchete_file: Union[str, MPath, None] = None


_RESERVED_PARAMETERS = tuple(ProcessConfig.model_fields.keys())

# TODO remove these
# parameters for output configuration
_OUTPUT_PARAMETERS = [
    "format",
    "path",
    "grid",
    "pixelbuffer",
    "metatiling",
    "delimiters",
    "mode",
    "stac",
]


class Mode(str, Enum):
    CONTINUE = "continue"
    READONLY = "readonly"
    OVERWRITE = "overwrite"
    MEMORY = "memory"


class ProcessFunc:
    """Abstraction class for a user process function.

    The user process can either be provided as a python module path, a file path
    or the source code as a list of strings.
    """

    path: Union[MPath, str] = None
    name: str = None

    def __init__(self, src, config_dir=None, run_compile=True):
        self._src = src
        # for module paths and file paths
        if isinstance(src, (str, MPath)):
            if src.endswith(".py"):
                self.path = MPath.from_inp(src)
                self.name = self.path.name.split(".")[0]
            else:
                self.path = src
                self.name = self.path.split(".")[-1]

        # for process code within configuration
        else:
            self.name = "custom_process"

        self._run_compile = run_compile
        self._root_dir = config_dir

        # this also serves as a validation step for the function
        logger.debug("validate process function")
        func = self._load_func()

        self.function_parameters = dict(**inspect.signature(func).parameters)

    def __call__(self, *args, **kwargs: Any) -> Any:
        return self._load_func()(*args, **self.filter_parameters(kwargs))

    def filter_parameters(self, params):
        """Return function kwargs."""
        return {
            k: v
            for k, v in params.items()
            if k in self.function_parameters and v is not None
        }

    def _load_func(self):
        """Import and return process function."""
        logger.debug(f"get process function from {self.name}")
        process_module = self._load_module()
        try:
            if hasattr(process_module, "execute"):
                return process_module.execute
            else:
                raise ImportError("No execute() function found in %s" % self._src)
        except ImportError as e:
            raise MapcheteProcessImportError(e)

    def _load_module(self):
        # path to python file or python module path
        if self.path:
            return self._import_module_from_path(self.path)
        # source code as list of strings
        else:
            with NamedTemporaryFile(suffix=".py") as tmpfile:
                logger.debug(f"writing process code to temporary file {tmpfile.name}")
                with open(tmpfile.name, "w") as dst:
                    for line in self._src:
                        dst.write(line + "\n")
                return self._import_module_from_path(
                    MPath.from_inp(tmpfile.name),
                )

    def _import_module_from_path(self, path):
        if path.endswith(".py"):
            module_path = absolute_path(path=path, base_dir=self._root_dir)
            if not module_path.exists():
                raise MapcheteConfigError(f"{module_path} is not available")
            try:
                if self._run_compile:
                    py_compile.compile(module_path, doraise=True)
                module_name = module_path.stem
                # load module
                spec = importlib.util.spec_from_file_location(
                    module_name, str(module_path)
                )
                module = importlib.util.module_from_spec(spec)
                spec.loader.exec_module(module)
                # required to make imported module available using multiprocessing
                sys.modules[module_name] = module
                # configure process file logger
                add_module_logger(module.__name__)
            except py_compile.PyCompileError as e:
                raise MapcheteProcessSyntaxError(e)
            except ImportError as e:
                raise MapcheteProcessImportError(e)
        else:
            try:
                module = importlib.import_module(str(path))
            except ImportError as e:
                raise MapcheteProcessImportError(e)

        logger.debug(f"return process func: {module}")

        return module


class MapcheteConfig(object):
    """
    Process configuration.

    MapcheteConfig reads and parses a Mapchete configuration, verifies the
    parameters, creates the necessary metadata required and provides the
    configuration snapshot for every zoom level.

    Parameters
    ----------
    input_config : string or dictionary
        a Mapchete configuration file or a configuration dictionary
    zoom : list or integer
        zoom level or a pair of minimum and maximum zoom level the process is
        initialized with
    bounds : tuple
        left, bottom, right, top boundaries the process is initalized with
    mode : string
        * ``memory``: Generate process output on demand without reading
          pre-existing data or writing new data.
        * ``readonly``: Just read data without processing new data.
        * ``continue``: (default) Don't overwrite existing output.
        * ``overwrite``: Overwrite existing output.

    """

    parsed_config: ProcessConfig = None
    mode: Mode = "continue"
    preprocessing_tasks_finished: bool = False
    config_dir: MPath = None
    process: Union[ProcessFunc, None] = None
    process_pyramid: BufferedTilePyramid
    output_pyramid: BufferedTilePyramid
    baselevels: Union[dict, None]
    area: BaseGeometry
    bounds: Bounds
    zoom_levels: ZoomLevels
    init_area: BaseGeometry
    init_bounds: Bounds
    init_zoom_levels: ZoomLevels
    effective_area: BaseGeometry
    effective_bounds: Bounds
    input: OrderedDict
    output: "OutputDataWriter"
    output_reader: "OutputDataReader"

    def __init__(
        self,
        input_config,
        zoom=None,
        area=None,
        area_crs=None,
        bounds=None,
        bounds_crs=None,
        mode="continue",
        stric_parsing=False,
        **kwargs,
    ):
        """Initialize configuration."""
        # get dictionary representation of input_config and
        # (1) map deprecated params to new structure
        logger.debug(f"parsing {input_config}")
        try:
            self.parsed_config = parse_config(input_config, strict=stric_parsing)
            self.parsed_config.model_dump()
        except Exception as exc:
            raise MapcheteConfigError(exc)
        self._init_zoom_levels = zoom
        self._init_bounds = bounds
        self._init_bounds_crs = bounds_crs
        self._init_area = area
        self._init_area_crs = area_crs
        self._cache_area_at_zoom = {}
        self._cache_full_process_area = None

        try:
            self.mode = Mode(mode)
        except Exception as exc:
            raise MapcheteConfigError from exc
        self.preprocessing_tasks_finished = False

        # (2) check user process
        self.config_dir = self.parsed_config.config_dir
        if self.mode != "readonly":
            if self.parsed_config.process is None:
                raise MapcheteConfigError(
                    f"process must be provided on {self.mode} mode"
                )
            logger.debug("validating process code")
            self.process = ProcessFunc(
                self.parsed_config.process, config_dir=self.config_dir
            )

        # (3) set process and output pyramids
        logger.debug("initializing pyramids")
        try:
            process_metatiling = self.parsed_config.pyramid.metatiling
            # output metatiling defaults to process metatiling if not set
            # explicitly
            output_metatiling = self.parsed_config.output.get(
                "metatiling", process_metatiling
            )
            # we cannot properly handle output tiles which are bigger than
            # process tiles
            if output_metatiling > process_metatiling:
                raise ValueError(
                    "output metatiles must be smaller than process metatiles"
                )
            # these two BufferedTilePyramid instances will help us with all
            # the tile geometries etc.
            self.process_pyramid = BufferedTilePyramid(
                **dict(self.parsed_config.pyramid)
            )
            self.output_pyramid = BufferedTilePyramid(
                self.parsed_config.pyramid.grid,
                metatiling=output_metatiling,
                pixelbuffer=self.parsed_config.output.get("pixelbuffer", 0),
            )
        except Exception as e:
            logger.exception(e)
            raise MapcheteConfigError(e)

        # (4) set approach how to handle inputs
        # don't inititalize inputs on readonly mode or if only overviews are going to be
        # built
        self._init_inputs = (
            False
            if (
                self.mode == "readonly"
                or (
                    not len(
                        set(self.baselevels["zooms"]).intersection(
                            set(self.init_zoom_levels)
                        )
                    )
                    if self.baselevels
                    else False
                )
            )
            else True
        )

        # (5) prepare process parameters per zoom level without initializing
        # input and output classes
        logger.debug("preparing process parameters")
        self._params_at_zoom = _raw_at_zoom(self.parsed_config, self.init_zoom_levels)

        # (6) determine process area and process boundaries both from config as well
        # as from initialization.
        # First, the area and bounds parameters from the configuration are checked. If
        # both are provided, the intersection will be taken into account. If none are,
        # the process pyramid area is assumed.
        # Second, they can be overrided by the area and bounds kwargs when constructing
        # the configuration.
        # To finally determine the process tiles, the intersection of process area and the
        # union of all inputs is considered.
        self.area = self._get_process_area(
            area=self.parsed_config.area,
            bounds=self.parsed_config.bounds,
            area_fallback=box(*self.process_pyramid.bounds),
            bounds_fallback=self.process_pyramid.bounds,
            area_crs=area_crs,
            bounds_crs=bounds_crs,
        )
        logger.info(f"process area: {self.area}")
        self.bounds = Bounds(*self.area.bounds)
        logger.debug(f"process bounds: {self.bounds}")
        self.init_area = self._get_process_area(
            area=self._init_area,
            bounds=self._init_bounds,
            area_fallback=self.area,
            bounds_fallback=self.bounds,
            area_crs=area_crs,
            bounds_crs=bounds_crs,
        )
        logger.info(f"init area: {self.init_area}")
        self.init_bounds = Bounds(*self.init_area.bounds)
        logger.debug(f"init bounds: {self.init_bounds}")

        # (7) the delimiters are used by some input drivers
        self._delimiters

        # (8) initialize output
        logger.info("initializing output")
        self.output

        # (9) initialize input items
        # depending on the inputs this action takes the longest and is done
        # in the end to let all other actions fail earlier if necessary
        logger.info("initializing input")
        self.input

        # (10) some output drivers such as the GeoTIFF single file driver also needs the
        # process area to prepare
        logger.debug("prepare output")
        self.output.prepare(process_area=self.area_at_zoom())

    def input_at_zoom(self, key=None, zoom=None):
        if zoom is None:  # pragma: no cover
            raise ValueError("zoom not provided")
        return self.input[get_hash(self._params_at_zoom[zoom]["input"][key])]

    def preprocessing_tasks_per_input(self):
        """Get all preprocessing tasks defined by the input drivers."""
        return {
            k: inp.preprocessing_tasks
            for k, inp in self.input.items()
            if inp is not None
        }

    def preprocessing_tasks(self):
        """Get mapping of all preprocessing tasks."""
        return {
            task_key: task
            for _, inp_preprocessing_tasks in self.preprocessing_tasks_per_input().items()
            for task_key, task in inp_preprocessing_tasks.items()
        }

    def preprocessing_tasks_count(self):
        """Return number of preprocessing tasks."""
        return len(self.preprocessing_tasks())

    def preprocessing_task_finished(self, task_key):
        """Return True if task of given key has already been run."""
        inp_key, task_key = task_key.split(":")[0], ":".join(task_key.split(":")[1:])
        try:
            inp = self.input[inp_key]
        except KeyError:  # pragma: no cover
            raise KeyError(f"input {inp_key} not found")
        return inp.preprocessing_task_finished(task_key)

    def set_preprocessing_task_result(self, task_key, result):
        """Append preprocessing task result to input."""
        if ":" in task_key:
            inp_key = task_key.split(":")[0]
        else:
            raise KeyError(
                f"preprocessing task cannot be assigned to an input: {task_key}"
            )
        for inp in self.input.values():
            if inp_key == inp.input_key:
                break
        else:  # pragma: no cover
            raise KeyError(
                f"task {task_key} cannot be assigned to input with key {inp_key}"
            )
        inp.set_preprocessing_task_result(task_key, result)

    @cached_property
    def zoom_levels(self):
        """Process zoom levels as defined in the configuration."""
        return validate_zooms(self.parsed_config.zoom_levels)

    @cached_property
    def init_zoom_levels(self):
        """
        Zoom levels this process is currently initialized with.

        This gets triggered by using the ``zoom`` kwarg. If not set, it will
        be equal to self.zoom_levels.
        """
        try:
            return get_zoom_levels(
                process_zoom_levels=self.parsed_config.zoom_levels,
                init_zoom_levels=self._init_zoom_levels,
            )
        except Exception as e:
            logger.exception(e)
            raise MapcheteConfigError(e)

    @cached_property
    def effective_bounds(self):
        """
        Effective process bounds required to initialize inputs.

        Process bounds sometimes have to be larger, because all intersecting process
        tiles have to be covered as well.
        """
        # highest process (i.e. non-overview) zoom level
        zoom = (
            min(self.baselevels["zooms"])
            if self.baselevels
            else min(self.init_zoom_levels)
        )
        return snap_bounds(
            bounds=clip_bounds(
                bounds=self.init_bounds, clip=self.process_pyramid.bounds
            ),
            pyramid=self.process_pyramid,
            zoom=zoom,
        )

    @cached_property
    def effective_area(self):
        """
        Effective process area required to initialize inputs.

        This area is the true process area of all process tiles combined.
        """
        with Timer() as timer:
            # highest process (i.e. non-overview) zoom level
            zoom = (
                min(self.baselevels["zooms"])
                if self.baselevels
                else min(self.init_zoom_levels)
            )
            geom = snap_geometry_to_tiles(
                self.area.intersection(self.init_area), self.process_pyramid, zoom
            )
        logger.debug("created effective area in %s", timer)
        return geom

    @cached_property
    def _delimiters(self):
        return dict(
            zoom=self.init_zoom_levels,
            bounds=self.init_bounds,
            process_bounds=self.bounds,
            effective_bounds=self.effective_bounds,
            effective_area=self.effective_area,
        )

    @cached_property
    def _output_params(self):
        """Output params of driver."""
        output_params = dict(
            self.parsed_config.output,
            grid=self.output_pyramid.grid,
            pixelbuffer=self.output_pyramid.pixelbuffer,
            metatiling=self.output_pyramid.metatiling,
            delimiters=self._delimiters,
            mode=self.mode,
        )
        if "path" in output_params:
            output_params.update(
                path=MPath.from_inp(output_params).absolute_path(
                    base_dir=self.config_dir
                )
            )

        if "format" not in output_params:
            raise MapcheteConfigError("output format not specified")

        if output_params["format"] not in available_output_formats():
            raise MapcheteConfigError(
                "format %s not available in %s"
                % (output_params["format"], str(available_output_formats()))
            )
        return output_params

    @cached_property
    def output(self):
        """Output writer class of driver."""
        writer = load_output_writer(
            self._output_params, readonly=self._output_params["mode"] == "readonly"
        )
        try:
            writer.is_valid_with_config(self._output_params)
        except Exception as e:
            logger.exception(e)
            raise MapcheteConfigError(
                "driver %s not compatible with configuration: %s"
                % (writer.METADATA["driver_name"], e)
            )
        return writer

    @cached_property
    def output_reader(self):
        """Output reader class of driver."""
        if self.baselevels:
            return load_output_reader(self._output_params)
        else:
            return self.output

    @cached_property
    def input(self):
        """
        Input items used for process stored in a dictionary.

        Keys are the hashes of the input parameters, values the respective InputData
        classes.

        If process mode is `readonly` or if only overviews are about to be built, no
        inputs are required and thus not initialized due to performance reasons. However,
        process bounds which otherwise are dependant on input bounds, may change if not
        explicitly provided in process configuration.
        """
        # get input items only of initialized zoom levels
        raw_inputs = OrderedDict(
            [
                # convert input definition to hash
                (get_hash(v), v)
                for zoom in self.init_zoom_levels
                if "input" in self._params_at_zoom[zoom]
                # to preserve file groups, "flatten" the input tree and use
                # the tree paths as keys
                for key, v in _flatten_tree(self._params_at_zoom[zoom]["input"])
                if v is not None
            ]
        )
        if self._init_inputs:
            return initialize_inputs(
                raw_inputs,
                config_dir=self.config_dir,
                pyramid=self.process_pyramid,
                delimiters=self._delimiters,
                readonly=self.mode == "readonly",
            )

        else:
            return OrderedDict([(k, None) for k in raw_inputs.keys()])

    @cached_property
    def baselevels(self):
        """
        Optional baselevels configuration.

        baselevels:
            min: <zoom>
            max: <zoom>
            lower: <resampling method>
            higher: <resampling method>
        """
        if self.parsed_config.baselevels is None:
            return {}
        baselevels = self.parsed_config.baselevels
        minmax = {k: v for k, v in baselevels.items() if k in ["min", "max"]}

        if not minmax:
            raise MapcheteConfigError("no min and max values given for baselevels")
        for v in minmax.values():
            if not isinstance(v, int) or v < 0:
                raise MapcheteConfigError(
                    "invalid baselevel zoom parameter given: %s" % minmax.values()
                )

        zooms = list(
            range(
                minmax.get("min", min(self.zoom_levels)),
                minmax.get("max", max(self.zoom_levels)) + 1,
            )
        )

        if not set(self.zoom_levels).difference(set(zooms)):
            raise MapcheteConfigError("baselevels zooms fully cover process zooms")

        return dict(
            zooms=zooms,
            lower=baselevels.get("lower", "nearest"),
            higher=baselevels.get("higher", "nearest"),
            tile_pyramid=BufferedTilePyramid(
                self.output_pyramid.grid,
                pixelbuffer=self.output_pyramid.pixelbuffer,
                metatiling=self.process_pyramid.metatiling,
            ),
        )

    def get_process_func_params(self, zoom):
        """Return function kwargs."""
        return self.process.filter_parameters(
            self.params_at_zoom(zoom).get("process_parameters", {})
        )

    def get_inputs_for_tile(self, tile):
        """Get and open all inputs for given tile."""

        return OrderedDict(
            list(open_inputs(self.params_at_zoom(tile.zoom)["input"], tile))
        )

    def params_at_zoom(self, zoom):
        """
        Return configuration parameters snapshot for zoom as dictionary.

        Parameters
        ----------
        zoom : int
            zoom level

        Returns
        -------
        configuration snapshot : dictionary
        zoom level dependent process configuration
        """
        if zoom not in self.init_zoom_levels:
            raise ValueError(
                f"zoom level {zoom} not available with current configuration: {self.init_zoom_levels}"
            )
        out = OrderedDict(
            self._params_at_zoom[zoom], input=OrderedDict(), output=self.output
        )
        if "input" in self._params_at_zoom[zoom]:
            flat_inputs = OrderedDict()
            for k, v in _flatten_tree(self._params_at_zoom[zoom]["input"]):
                if v is None:
                    flat_inputs[k] = None
                else:
                    flat_inputs[k] = self.input[get_hash(v)]
            out["input"] = _unflatten_tree(flat_inputs)
        else:
            out["input"] = OrderedDict()
        return out

    def area_at_zoom(self, zoom=None):
        """
        Return process area for zoom level.

        The current process area is an intersection of the defined process area from the configuration,
        the spatial subsets provided by extra arguments (e.g. bounds) and the union of all inputs.

        Parameters
        ----------
        zoom : int or None
            if None, the union of all zoom level areas is returned

        Returns
        -------
        process area : shapely geometry
        """
        if not self._init_inputs:
            return self.init_area
        if zoom is None:
            if not self._cache_full_process_area:
                logger.debug("calculate process area ...")
                self._cache_full_process_area = unary_union(
                    [self._area_at_zoom(z) for z in self.init_zoom_levels]
                ).buffer(0)
            return self._cache_full_process_area
        else:
            if zoom not in self.init_zoom_levels:
                raise ValueError(
                    f"zoom level {zoom} not available with current configuration: {self.init_zoom_levels}"
                )
            return self._area_at_zoom(zoom)

    def _area_at_zoom(self, zoom):
        if zoom not in self._cache_area_at_zoom:
            # use union of all input items and, if available, intersect with
            # init_bounds
            if "input" in self._params_at_zoom[zoom]:
                input_union = unary_union(
                    [
                        self.input[get_hash(v)].bbox(self.process_pyramid.crs)
                        for k, v in _flatten_tree(self._params_at_zoom[zoom]["input"])
                        if v is not None
                    ]
                )
                inputs_and_init = (
                    input_union.intersection(self.init_area)
                    if self.init_area
                    else input_union
                )
            # if no input items are available, just use init_bounds
            else:
                inputs_and_init = self.init_area
            self._cache_area_at_zoom[zoom] = inputs_and_init.intersection(self.area)
        return self._cache_area_at_zoom[zoom]

    def bounds_at_zoom(self, zoom=None):
        """
        Return process bounds for zoom level.

        Parameters
        ----------
        zoom : integer or list

        Returns
        -------
        process bounds : tuple
            left, bottom, right, top
        """
        return (
            ()
            if self.area_at_zoom(zoom).is_empty
            else Bounds(*self.area_at_zoom(zoom).bounds)
        )

    def _get_process_area(
        self,
        area=None,
        bounds=None,
        area_fallback=None,
        bounds_fallback=None,
        area_crs=None,
        bounds_crs=None,
    ):
        """
        Determine process area by combining configuration with instantiation arguments.

        In the configuration the process area can be provided by using the (1) ``area``
        option, (2) ``bounds`` option or (3) a combination of both.

        (1) If only ``area`` is provided, output shall be the area geometry
        (2) If only ``bounds`` is provided, output shall be box(*self.bounds)
        (3) If both are provided, output shall be the intersection between ``area`` and
        ``bounds``

        The area parameter can be provided in multiple variations, see _guess_geometry().
        """
        try:
            dst_crs = self.process_pyramid.crs

            if bounds is None and area is None:
                return area_fallback

            elif bounds is None:
                area, crs = _guess_geometry(area, base_dir=self.config_dir)
                # in case vector file has no CRS use manually provided CRS
                area_crs = crs or area_crs

                return reproject_geometry(
                    area, src_crs=area_crs or dst_crs, dst_crs=dst_crs
                )

            elif area is None:
                return reproject_geometry(
                    box(*validate_bounds(bounds)),
                    src_crs=bounds_crs or dst_crs,
                    dst_crs=dst_crs,
                )

            else:
                area, crs = _guess_geometry(area, base_dir=self.config_dir)
                # in case vector file has no CRS use manually provided CRS
                area_crs = crs or area_crs

                bounds = validate_bounds(bounds)

                # reproject area and bounds to process CRS and return intersection
                return reproject_geometry(
                    area, src_crs=area_crs or dst_crs, dst_crs=dst_crs
                ).intersection(
                    reproject_geometry(
                        box(*validate_bounds(bounds)),
                        src_crs=bounds_crs or dst_crs,
                        dst_crs=dst_crs,
                    ),
                )
        except Exception as e:
            raise MapcheteConfigError(e)

    # deprecated:
    #############

    @cached_property
    def crs(self):
        """Deprecated."""
        warnings.warn(DeprecationWarning("self.crs is now self.process_pyramid.crs."))
        return self.process_pyramid.crs

    @cached_property
    def metatiling(self):
        """Deprecated."""
        warnings.warn(
            DeprecationWarning(
                "self.metatiling is now self.process_pyramid.metatiling."
            )
        )
        return self.process_pyramid.metatiling

    @cached_property
    def pixelbuffer(self):
        """Deprecated."""
        warnings.warn(
            DeprecationWarning(
                "self.pixelbuffer is now self.process_pyramid.pixelbuffer."
            )
        )
        return self.process_pyramid.pixelbuffer

    @cached_property
    def inputs(self):
        """Deprecated."""
        warnings.warn(DeprecationWarning("self.inputs renamed to self.input."))
        return self.input

    def at_zoom(self, zoom):
        """Deprecated."""
        warnings.warn(
            DeprecationWarning("Method renamed to self.params_at_zoom(zoom).")
        )
        return self.params_at_zoom(zoom)


def get_hash(x, length=16):
    """Return hash of x."""
    if isinstance(x, MPath):
        x = str(x)
    try:
        return hashlib.sha224(yaml.dump(dict(key=x)).encode()).hexdigest()[:length]
    except TypeError:  # pragma: no cover
        # in case yaml.dump fails, we just try to get a string representation of object
        return hashlib.sha224(str(x).encode()).hexdigest()[:length]


def get_zoom_levels(process_zoom_levels=None, init_zoom_levels=None):
    """Validate and return zoom levels."""
    process_zoom_levels = validate_zooms(process_zoom_levels)
    if init_zoom_levels is None:
        return process_zoom_levels
    else:
        init_zoom_levels = validate_zooms(init_zoom_levels)
        if not set(init_zoom_levels).issubset(
            set(process_zoom_levels)
        ):  # pragma: no cover
            raise ValueError("init zooms must be a subset of process zoom")
        return init_zoom_levels


def snap_bounds(bounds=None, pyramid=None, zoom=None):
    """
    Snap bounds to tiles boundaries of specific zoom level.

    Parameters
    ----------
    bounds : bounds to be snapped
    pyramid : TilePyramid
    zoom : int

    Returns
    -------
    Bounds(left, bottom, right, top)
    """
    bounds = validate_bounds(bounds)
    pyramid = validate_bufferedtilepyramid(pyramid)
    lb = pyramid.tile_from_xy(bounds.left, bounds.bottom, zoom, on_edge_use="rt").bounds
    rt = pyramid.tile_from_xy(bounds.right, bounds.top, zoom, on_edge_use="lb").bounds
    return Bounds(lb.left, lb.bottom, rt.right, rt.top)


def clip_bounds(bounds=None, clip=None):
    """
    Clip bounds by clip.

    Parameters
    ----------
    bounds : bounds to be clipped
    clip : clip bounds

    Returns
    -------
    Bounds(left, bottom, right, top)
    """
    bounds = validate_bounds(bounds)
    clip = validate_bounds(clip)
    return Bounds(
        max(bounds.left, clip.left),
        max(bounds.bottom, clip.bottom),
        min(bounds.right, clip.right),
        min(bounds.top, clip.top),
    )


def raw_conf(mapchete_file):
    """
    Load a mapchete_file into a dictionary.

    Parameters
    ----------
    mapchete_file : str
        Path to a Mapchete file.

    Returns
    -------
    dictionary
    """
    if isinstance(mapchete_file, dict):
        return _map_to_new_config(mapchete_file)
    else:
        with fsspec.open(mapchete_file, "r") as src:
            return _map_to_new_config(yaml.safe_load(src.read()))


def raw_conf_process_pyramid(raw_conf, reset_pixelbuffer=False):
    """
    Load the process pyramid of a raw configuration.

    Parameters
    ----------
    raw_conf : dict
        Raw mapchete configuration as dictionary.

    Returns
    -------
    BufferedTilePyramid
    """
    pixelbuffer = 0 if reset_pixelbuffer else raw_conf["pyramid"].get("pixelbuffer", 0)
    return BufferedTilePyramid(
        raw_conf["pyramid"]["grid"],
        metatiling=raw_conf["pyramid"].get("metatiling", 1),
        pixelbuffer=pixelbuffer,
    )


def raw_conf_output_pyramid(raw_conf):
    """
    Load the process pyramid of a raw configuration.

    Parameters
    ----------
    raw_conf : dict
        Raw mapchete configuration as dictionary.

    Returns
    -------
    BufferedTilePyramid
    """
    return BufferedTilePyramid(
        raw_conf["pyramid"]["grid"],
        metatiling=raw_conf["output"].get(
            "metatiling", raw_conf["pyramid"].get("metatiling", 1)
        ),
        pixelbuffer=raw_conf["pyramid"].get(
            "pixelbuffer", raw_conf["pyramid"].get("pixelbuffer", 0)
        ),
    )


def bounds_from_opts(
    wkt_geometry=None,
    point=None,
    point_crs=None,
    zoom=None,
    bounds=None,
    bounds_crs=None,
    raw_conf=None,
):
    """
    Return process bounds depending on given inputs.

    Parameters
    ----------
    wkt_geometry : string
        WKT geometry used to generate bounds.
    point : iterable
        x and y coordinates of point whose corresponding process tile bounds shall be
        returned.
    point_crs : str or CRS
        CRS of point (default: process pyramid CRS)
    zoom : int
        Mandatory zoom level if point is provided.
    bounds : iterable
        Bounding coordinates to be used
    bounds_crs : str or CRS
        CRS of bounds (default: process pyramid CRS)

    raw_conf : dict
        Raw mapchete configuration as dictionary.

    Returns
    -------
    BufferedTilePyramid
    """
    if wkt_geometry:
        return Bounds(*wkt.loads(wkt_geometry).bounds)
    elif point:
        x, y = point
        tp = raw_conf_process_pyramid(raw_conf)
        if point_crs:
            reproj = reproject_geometry(Point(x, y), src_crs=point_crs, dst_crs=tp.crs)
            x = reproj.x
            y = reproj.y
        zoom_levels = get_zoom_levels(
            process_zoom_levels=raw_conf["zoom_levels"], init_zoom_levels=zoom
        )
        return Bounds(*tp.tile_from_xy(x, y, max(zoom_levels)).bounds)
    elif bounds:
        bounds = validate_bounds(bounds)
        if bounds_crs:
            tp = raw_conf_process_pyramid(raw_conf)
            bounds = Bounds(
                *reproject_geometry(
                    box(*bounds), src_crs=bounds_crs, dst_crs=tp.crs
                ).bounds
            )
        return bounds
    else:
        return


def initialize_inputs(
    raw_inputs,
    config_dir=None,
    pyramid=None,
    delimiters=None,
    readonly=False,
):
    initalized_inputs = OrderedDict()
    for k, v in raw_inputs.items():
        # for files and tile directories
        if isinstance(v, (str, MPath)):
            logger.debug("load input reader for simple input %s", v)
            try:
                reader = load_input_reader(
                    dict(
                        path=absolute_path(path=v, base_dir=config_dir),
                        pyramid=pyramid,
                        pixelbuffer=pyramid.pixelbuffer,
                        delimiters=delimiters,
                    ),
                    readonly=readonly,
                    input_key=k,
                )
            except Exception as e:
                logger.exception(e)
                raise MapcheteDriverError(
                    "error when loading input %s: %s" % (v, e)
                ) from e
            logger.debug("input reader for simple input %s is %s", v, reader)

        # for abstract inputs
        elif isinstance(v, dict):
            logger.debug("load input reader for abstract input %s", v)
            try:
                abstract = deepcopy(v)
                # make path absolute and add filesystem options
                if "path" in abstract:
                    abstract.update(
                        path=MPath.from_inp(abstract).absolute_path(config_dir)
                    )
                reader = load_input_reader(
                    dict(
                        abstract=abstract,
                        pyramid=pyramid,
                        pixelbuffer=pyramid.pixelbuffer,
                        delimiters=delimiters,
                        conf_dir=config_dir,
                    ),
                    readonly=readonly,
                    input_key=k,
                )
            except Exception as e:
                logger.exception(e)
                raise MapcheteDriverError("error when loading input %s: %s" % (v, e))
            logger.debug("input reader for abstract input %s is %s", v, reader)
        else:
            raise MapcheteConfigError("invalid input type %s", type(v))
        # trigger bbox creation
        reader.bbox(out_crs=pyramid.crs)
        initalized_inputs[k] = reader

    logger.debug(
        "initialized inputs: %s",
        initalized_inputs.keys(),
    )
    return initalized_inputs


def open_inputs(inputs, tile):
    for k, v in inputs.items():
        if v is None:
            continue
        elif isinstance(v, dict):
            yield (k, list(open_inputs(v, tile)))
        else:
            yield (k, v.open(tile))


def parse_config(
    input_config: Union[dict, str, MPath], strict: bool = False
) -> ProcessConfig:
    """Read config from file or dictionary and return validated configuration"""
    if strict:  # pragma: no cover
        return ProcessConfig(**_config_to_dict(input_config))
    else:
        return ProcessConfig(**_map_to_new_config(_config_to_dict(input_config)))


def _config_to_dict(input_config: Union[dict, str, MPath]) -> dict:
    if isinstance(input_config, dict):
        if "config_dir" not in input_config:
            raise MapcheteConfigError("config_dir parameter missing")
        return OrderedDict(_include_env(input_config), mapchete_file=None)
    # from Mapchete file
    elif input_config.suffix == ".mapchete":
        config_dict = _include_env(yaml.safe_load(input_config.read_text()))
        return OrderedDict(
            config_dict,
            config_dir=config_dict.get(
                "config_dir", input_config.absolute_path().dirname or os.getcwd()
            ),
            mapchete_file=input_config,
        )
    # throw error if unknown object
    else:  # pragma: no cover
        raise MapcheteConfigError(
            "Configuration has to be a dictionary or a .mapchete file."
        )


def _include_env(d: dict) -> OrderedDict:
    out = OrderedDict()
    for k, v in d.items():
        if isinstance(v, dict):
            out[k] = _include_env(v)
        elif isinstance(v, str) and v.startswith("${") and v.endswith("}"):
            envvar = v.lstrip("${").rstrip("}")
            out[k] = os.environ.get(envvar)
        else:
            out[k] = v
    return out


def _raw_at_zoom(config, zooms):
    """Return parameter dictionary per zoom level."""
    params_per_zoom = OrderedDict()
    for zoom in zooms:
        params = OrderedDict()
        for name, element in config.model_dump().items():
            out_element = _element_at_zoom(name, element, zoom)
            if out_element is not None:
                params[name] = out_element
        params_per_zoom[zoom] = params
    return OrderedDict(params_per_zoom)


def _element_at_zoom(name, element, zoom):
    """
    Return the element filtered by zoom level.

    - An input integer or float gets returned as is.
    - An input string is checked whether it starts with "zoom". Then, the
      provided zoom level gets parsed and compared with the actual zoom
      level. If zoom levels match, the element gets returned.
    TODOs/gotchas:
    - Provided zoom levels for one element in config file are not allowed
      to "overlap", i.e. there is not yet a decision mechanism implemented
      which handles this case.
    """
    # If element is a dictionary, analyze subitems.
    if isinstance(element, dict):
        # we have an input or output driver here
        if "format" in element:
            return element

        # iterate through sub elements
        out_elements = OrderedDict()
        for sub_name, sub_element in element.items():
            out_element = _element_at_zoom(sub_name, sub_element, zoom)
            if name in ["input", "process_parameters"] or out_element is not None:
                out_elements[sub_name] = out_element

        # If there is only one subelement, collapse unless it is
        # input. In such case, return a dictionary.
        if name not in ["input", "process_parameters"] and len(out_elements) == 1:
            return next(iter(out_elements.values()))

        # If subelement is empty, return None
        if len(out_elements) == 0:
            return None

        return out_elements

    # If element is a zoom level statement, filter element.
    elif isinstance(name, str):
        # filter out according to zoom filter definition
        if name.startswith("zoom"):
            return _filter_by_zoom(
                conf_string=name.strip("zoom").strip(), zoom=zoom, element=element
            )

        # If element is a string but not a zoom level statement, return
        # element.
        else:
            return element

    # Return all other types as they are.
    else:  # pragma: no cover
        return element


def _filter_by_zoom(element=None, conf_string=None, zoom=None):
    """Return element only if zoom condition matches with config string."""
    for op_str, op_func in [
        # order of operators is important:
        # prematurely return in cases of "<=" or ">=", otherwise
        # _strip_zoom() cannot parse config strings starting with "<"
        # or ">"
        ("=", operator.eq),
        ("<=", operator.le),
        (">=", operator.ge),
        ("<", operator.lt),
        (">", operator.gt),
    ]:
        if conf_string.startswith(op_str):
            return element if op_func(zoom, _strip_zoom(conf_string, op_str)) else None


def _strip_zoom(input_string, strip_string):
    """Return zoom level as integer or throw error."""
    try:
        return int(input_string.strip(strip_string))
    except Exception as e:
        raise MapcheteConfigError("zoom level could not be determined: %s" % e)


def _flatten_tree(tree, old_path=None):
    """Flatten dict tree into dictionary where keys are paths of old dict."""
    flat_tree = []
    for key, value in tree.items():
        new_path = "/".join([old_path, key]) if old_path else key
        if isinstance(value, dict) and "format" not in value:
            flat_tree.extend(_flatten_tree(value, old_path=new_path))
        else:
            flat_tree.append((new_path, value))
    return flat_tree


def _unflatten_tree(flat):
    """Reverse tree flattening."""
    tree = OrderedDict()
    for key, value in flat.items():
        path = key.split("/")
        # we are at the end of a branch
        if len(path) == 1:
            tree[key] = value
        # there are more branches
        else:
            # create new dict
            if not path[0] in tree:
                tree[path[0]] = _unflatten_tree({"/".join(path[1:]): value})
            # add keys to existing dict
            else:
                branch = _unflatten_tree({"/".join(path[1:]): value})
                if not path[1] in tree[path[0]]:
                    tree[path[0]][path[1]] = branch[path[1]]
                else:
                    tree[path[0]][path[1]].update(branch[path[1]])
    return tree


def _map_to_new_config(config):
    try:
        validate_values(config, [("output", dict)])
    except Exception as e:
        raise MapcheteConfigError(e)

    if "type" in config["output"]:  # pragma: no cover
        warnings.warn(DeprecationWarning("'type' is deprecated and should be 'grid'"))
        if "grid" not in config["output"]:
            config["output"]["grid"] = config["output"].pop("type")

    if "pyramid" not in config:
        warnings.warn(
            DeprecationWarning("'pyramid' needs to be defined in root config element.")
        )
        config["pyramid"] = dict(
            grid=config["output"]["grid"],
            metatiling=config.get("metatiling", 1),
            pixelbuffer=config.get("pixelbuffer", 0),
        )

    if "zoom_levels" not in config:
        warnings.warn(
            DeprecationWarning(
                "use new config element 'zoom_levels' instead of 'process_zoom', "
                "'process_minzoom' and 'process_maxzoom'"
            )
        )
        if "process_zoom" in config:
            config["zoom_levels"] = config["process_zoom"]
        elif all([i in config for i in ["process_minzoom", "process_maxzoom"]]):
            config["zoom_levels"] = dict(
                min=config["process_minzoom"], max=config["process_maxzoom"]
            )
        else:
            raise MapcheteConfigError("process zoom levels not provided in config")

    if "bounds" not in config:
        if "process_bounds" in config:
            warnings.warn(
                DeprecationWarning(
                    "'process_bounds' are deprecated and renamed to 'bounds'"
                )
            )
            config["bounds"] = config["process_bounds"]
        else:
            config["bounds"] = None

    if "input" not in config:
        if "input_files" in config:
            warnings.warn(
                DeprecationWarning(
                    "'input_files' are deprecated and renamed to 'input'"
                )
            )
            config["input"] = config["input_files"]
        else:
            raise MapcheteConfigError("no 'input' found")

    elif "input_files" in config:
        raise MapcheteConfigError(
            "'input' and 'input_files' are not allowed at the same time"
        )

    if "process_file" in config:
        warnings.warn(
            DeprecationWarning("'process_file' is deprecated and renamed to 'process'")
        )
        config["process"] = config.pop("process_file")

    process_parameters = config.get("process_parameters", {})
    for key in list(config.keys()):
        if key in _RESERVED_PARAMETERS:
            continue
        warnings.warn(
            "it puts the process parameter in the 'process_parameters' section, or it gets the warning again"
        )
        process_parameters[key] = config.pop(key)
    config["process_parameters"] = process_parameters

    return config


def _guess_geometry(i, base_dir=None):
    """
    Guess and parse geometry if possible.

    - a WKT string
    - a GeoJSON mapping
    - a shapely geometry
    - a path to a Fiona-readable file
    """
    crs = None
    # WKT or path:
    if isinstance(i, (str, MPath)):
        if str(i).upper().startswith(("POLYGON ", "MULTIPOLYGON ")):
            geom = wkt.loads(i)
        else:
            path = MPath.from_inp(i)
            with path.fio_env():
                with fiona_open(str(path.absolute_path(base_dir))) as src:
                    geom = unary_union([shape(f["geometry"]) for f in src])
                    crs = src.crs
    # GeoJSON mapping
    elif isinstance(i, dict):
        geom = shape(i)
    # shapely geometry
    elif isinstance(i, BaseGeometry):
        geom = i
    else:
        raise TypeError(
            "area must be either WKT, GeoJSON mapping, shapely geometry or a "
            "Fiona-readable path."
        )
    if not geom.is_valid:  # pragma: no cover
        raise TypeError("area is not a valid geometry")
    try:
        geom = clean_geometry_type(geom, "Polygon", allow_multipart=True)
    except GeometryTypeError:
        raise GeometryTypeError(
            f"area must either be a Polygon or a MultiPolygon, not {geom.geom_type}"
        )
    return geom, crs<|MERGE_RESOLUTION|>--- conflicted
+++ resolved
@@ -81,22 +81,14 @@
 class ProcessConfig(BaseModel, arbitrary_types_allowed=True):
     pyramid: PyramidConfig
     output: dict
-<<<<<<< HEAD
-    zoom_levels: Union[dict, int, list, ZoomLevels]
-=======
     zoom_levels: Union[ZoomLevels, dict, list, int]
->>>>>>> ffdc8d2b
     process: Union[str, MPath, List[str], None] = None
     baselevels: Union[dict, None] = None
     input: Union[dict, None] = None
     config_dir: Union[str, MPath, None] = None
     area: Union[str, MPath, BaseGeometry, None] = None
     area_crs: Union[dict, str, None] = None
-<<<<<<< HEAD
-    bounds: Union[Tuple[float, float, float, float], Bounds, None] = None
-=======
     bounds: Union[Bounds, Tuple[float, float, float, float], None] = None
->>>>>>> ffdc8d2b
     bounds_crs: Union[dict, str, None] = None
     process_parameters: Union[dict, None] = None
     mapchete_file: Union[str, MPath, None] = None
