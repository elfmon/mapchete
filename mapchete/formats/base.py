--- conflicted
+++ resolved
@@ -5,15 +5,6 @@
 respective interfaces.
 """
 
-<<<<<<< HEAD
-import logging
-import warnings
-
-from mapchete.formats import write_output_metadata
-from mapchete.io import path_exists
-from mapchete.tile import BufferedTilePyramid
-
-=======
 from itertools import chain
 import logging
 import numpy as np
@@ -30,7 +21,7 @@
     create_mosaic, extract_from_array, prepare_array, read_raster_window
 )
 from mapchete.io.vector import read_vector_window
->>>>>>> d482918d
+from mapchete.tile import BufferedTilePyramid
 
 logger = logging.getLogger(__name__)
 
@@ -379,7 +370,6 @@
         tile : ``Tile``
         process : ``MapcheteProcess``
         """
-<<<<<<< HEAD
         raise NotImplementedError()
 
 
@@ -439,8 +429,6 @@
         exists : bool
         """
         # TODO
-        NotImplementedError()
-=======
         raise NotImplementedError
 
     def _read_as_tiledir(
@@ -552,6 +540,4 @@
                     dtype=profile["dtype"]
                 ),
                 mask=True
-            )
-    1/0
->>>>>>> d482918d
+            )