"""
Handles writing process output into a pyramid of GeoTIFF files or a single GeoTIFF file.

output configuration parameters
-------------------------------

mandatory
~~~~~~~~~

bands: integer
    number of output bands to be written
path: string
    output directory
dtype: string
    numpy datatype

optional
~~~~~~~~

tiled: bool
    internal TIFF tiling (default: True)
blockxsize: integer
    internal tile width (default: 256)
blockysize:
    internal tile height (default: 256)
nodata: integer or float
    nodata value used for writing
compress: string
    compression method (default: lzw): lzw, jpeg, packbits, deflate, CCITTRLE,
    CCITTFAX3, CCITTFAX4, lzma
"""

from affine import Affine
import logging
import numpy as np
import numpy.ma as ma
import os
import rasterio
from rasterio.enums import Resampling
from rasterio.windows import from_bounds
<<<<<<< HEAD
from shapely.geometry import box
from tilematrix import Bounds
import warnings

from mapchete.config import validate_values, snap_bounds
=======
import warnings

from mapchete.config import validate_values
>>>>>>> 80a2f630
from mapchete.errors import MapcheteConfigError
from mapchete.formats import base
from mapchete.io import get_boto3_bucket, path_exists
from mapchete.io.raster import (
    write_raster_window, prepare_array, memory_file, read_raster_no_crs,
    extract_from_array, read_raster_window
)
from mapchete.tile import BufferedTile


logger = logging.getLogger(__name__)
METADATA = {
    "driver_name": "GTiff",
    "data_type": "raster",
    "mode": "rw"
}
GTIFF_DEFAULT_PROFILE = {
    "blockysize": 256,
    "blockxsize": 256,
    "tiled": True,
    "dtype": "uint8",
    "compress": "lzw",
    "interleave": "band",
    "nodata": 0
}


class OutputDataReader():
    """
<<<<<<< HEAD
    Constructor class which either returns GTiffTileDirectoryOutputReader.
=======
    Constructor class which either returns GTiffTileDirectoryOutputReader or raises a
    MapcheteConfigError when configured as single file output
>>>>>>> 80a2f630

    Parameters
    ----------
    output_params : dictionary
        output parameters from Mapchete file

    Attributes
    ----------
    path : string
        path to output directory
    file_extension : string
        file extension for output files (.tif)
    output_params : dictionary
        output parameters from Mapchete file
    nodata : integer or float
        nodata value used when writing GeoTIFFs
    pixelbuffer : integer
        buffer around output tiles
    pyramid : ``tilematrix.TilePyramid``
        output ``TilePyramid``
    crs : ``rasterio.crs.CRS``
        object describing the process coordinate reference system
    srid : string
        spatial reference ID of CRS (e.g. "{'init': 'epsg:4326'}")
    """

    def __new__(self, output_params, **kwargs):
        """Initialize."""
<<<<<<< HEAD
        return GTiffTileDirectoryOutputReader(output_params, **kwargs)
=======
        self.path = output_params["path"]
        self.file_extension = ".tif"
        if self.path.endswith(self.file_extension):
            raise MapcheteConfigError(
                "Single GeoTIFF driver cannot be used with baselevel setting"
            )
        else:
            return GTiffTileDirectoryOutputReader(output_params, **kwargs)
>>>>>>> 80a2f630


class OutputDataWriter():
    """
    Constructor class which either returns GTiffSingleFileOutputWriter or
    GTiffTileDirectoryOutputWriter.

    Parameters
    ----------
    output_params : dictionary
        output parameters from Mapchete file

    Attributes
    ----------
    path : string
        path to output directory
    file_extension : string
        file extension for output files (.tif)
    output_params : dictionary
        output parameters from Mapchete file
    nodata : integer or float
        nodata value used when writing GeoTIFFs
    pixelbuffer : integer
        buffer around output tiles
    pyramid : ``tilematrix.TilePyramid``
        output ``TilePyramid``
    crs : ``rasterio.crs.CRS``
        object describing the process coordinate reference system
    srid : string
        spatial reference ID of CRS (e.g. "{'init': 'epsg:4326'}")
    """

    def __new__(self, output_params, **kwargs):
        """Initialize."""
        self.path = output_params["path"]
        self.file_extension = ".tif"
        if self.path.endswith(self.file_extension):
            return GTiffSingleFileOutputWriter(output_params, **kwargs)
        else:
            return GTiffTileDirectoryOutputWriter(output_params, **kwargs)


class GTiffOutputReaderFunctions():
    """Common functions."""

    METADATA = METADATA

    def empty(self, process_tile):
        """
        Return empty data.

        Parameters
        ----------
        process_tile : ``BufferedTile``
            must be member of process ``TilePyramid``

        Returns
        -------
        empty data : array
            empty array with data type provided in output profile
        """
        profile = self.profile(process_tile)
        return ma.masked_array(
            data=np.full(
                (profile["count"], ) + process_tile.shape,
                profile["nodata"],
                dtype=profile["dtype"]
            ),
            mask=True
        )

    def for_web(self, data):
        """
        Convert data to web output (raster only).

        Parameters
        ----------
        data : array

        Returns
        -------
        web data : array
        """
        return memory_file(
            prepare_array(
                data, masked=True, nodata=self.nodata, dtype=self.profile()["dtype"]
            ),
            self.profile()
        ), "image/tiff"

    def open(self, tile, process, **kwargs):
        """
        Open process output as input for other process.

        Parameters
        ----------
        tile : ``Tile``
        process : ``MapcheteProcess``
        kwargs : keyword arguments
        """
        return InputTile(tile, process, kwargs.get("resampling", None))

    def is_valid_with_config(self, config):
        """
        Check if output format is valid with other process parameters.

        Parameters
        ----------
        config : dictionary
            output configuration parameters

        Returns
        -------
        is_valid : bool
        """
        return validate_values(
            config, [
                ("bands", int),
                ("path", str),
                ("dtype", str)]
        )

    def _set_attributes(self, output_params):
        self.path = output_params["path"]
        self.file_extension = ".tif"
        self.output_params = output_params
        self.nodata = output_params.get("nodata", GTIFF_DEFAULT_PROFILE["nodata"])
        self._bucket = self.path.split("/")[2] if self.path.startswith("s3://") else None


class GTiffTileDirectoryOutputReader(
    GTiffOutputReaderFunctions, base.TileDirectoryOutputReader
):

    def __init__(self, output_params, **kwargs):
        """Initialize."""
        logger.debug("output is tile directory")
        super().__init__(output_params, **kwargs)
        self._set_attributes(output_params)

    def read(self, output_tile, **kwargs):
        """
        Read existing process output.

        Parameters
        ----------
        output_tile : ``BufferedTile``
            must be member of output ``TilePyramid``

        Returns
        -------
        NumPy array
        """
        logger.debug("read %s", self.get_path(output_tile))
        try:
            return read_raster_no_crs(self.get_path(output_tile))
        except FileNotFoundError:
            return self.empty(output_tile)

    def empty(self, process_tile):
        """
        Return empty data.

        Parameters
        ----------
        process_tile : ``BufferedTile``
            must be member of process ``TilePyramid``

        Returns
        -------
        empty data : array
            empty array with data type provided in output profile
        """
        profile = self.profile(process_tile)
        return ma.masked_array(
            data=np.full(
                (profile["count"], ) + process_tile.shape, profile["nodata"],
                dtype=profile["dtype"]),
            mask=True
        )

<<<<<<< HEAD
=======
    def open(self, tile, process, **kwargs):
        """
        Open process output as input for other process.

        Parameters
        ----------
        tile : ``Tile``
        process : ``MapcheteProcess``
        kwargs : keyword arguments
        """
        return InputTile(tile, process, kwargs.get("resampling", None))

>>>>>>> 80a2f630
    def profile(self, tile=None):
        """
        Create a metadata dictionary for rasterio.

        Parameters
        ----------
        tile : ``BufferedTile``

        Returns
        -------
        metadata : dictionary
            output profile dictionary used for rasterio.
        """
<<<<<<< HEAD
        dst_metadata = dict(
            GTIFF_DEFAULT_PROFILE,
            count=self.output_params["bands"],
            dtype=self.output_params["dtype"],
            driver="GTiff",
            nodata=self.output_params.get("nodata", GTIFF_DEFAULT_PROFILE["nodata"])
        )
        dst_metadata.pop("transform", None)
        if tile is not None:
            dst_metadata.update(
                crs=tile.crs,
                width=tile.width,
                height=tile.height,
                affine=tile.affine
            )
        else:
            for k in ["crs", "width", "height", "affine"]:
                dst_metadata.pop(k, None)
=======
        dst_metadata = dict(GTIFF_DEFAULT_PROFILE)
        dst_metadata.pop("transform", None)
        dst_metadata.update(
            count=self.output_params["bands"],
            dtype=self.output_params["dtype"],
            driver="GTiff"
        )
        if tile is not None:
            dst_metadata.update(
                crs=tile.crs, width=tile.width, height=tile.height,
                affine=tile.affine)
        else:
            for k in ["crs", "width", "height", "affine"]:
                dst_metadata.pop(k, None)
        if "nodata" in self.output_params:
            dst_metadata.update(nodata=self.output_params["nodata"])
>>>>>>> 80a2f630
        try:
            if "compression" in self.output_params:
                warnings.warn(
                    DeprecationWarning("use 'compress' instead of 'compression'")
                )
                dst_metadata.update(compress=self.output_params["compression"])
            else:
                dst_metadata.update(compress=self.output_params["compress"])
            dst_metadata.update(predictor=self.output_params["predictor"])
        except KeyError:
            pass
        return dst_metadata


class GTiffTileDirectoryOutputWriter(
    GTiffTileDirectoryOutputReader, base.TileDirectoryOutputWriter
):
    def write(self, process_tile, data):
        """
        Write data from process tiles into GeoTIFF file(s).

        Parameters
        ----------
        process_tile : ``BufferedTile``
            must be member of process ``TilePyramid``
        data : ``np.ndarray``
        """
        if (
            isinstance(data, tuple) and
            len(data) == 2 and
            isinstance(data[1], dict)
        ):
            data, tags = data
        else:
            tags = {}
        data = prepare_array(
            data,
            masked=True,
            nodata=self.nodata,
            dtype=self.profile(process_tile)["dtype"]
        )

        if data.mask.all():
            logger.debug("data empty, nothing to write")
        else:
            # in case of S3 output, create an boto3 resource
            bucket_resource = get_boto3_bucket(self._bucket) if self._bucket else None

            # Convert from process_tile to output_tiles and write
            for tile in self.pyramid.intersecting(process_tile):
                out_path = self.get_path(tile)
                self.prepare_path(tile)
                out_tile = BufferedTile(tile, self.pixelbuffer)
                write_raster_window(
                    in_tile=process_tile,
                    in_data=data,
                    out_profile=self.profile(out_tile),
                    out_tile=out_tile,
                    out_path=out_path,
                    tags=tags,
                    bucket_resource=bucket_resource
                )


class GTiffSingleFileOutputWriter(
    GTiffOutputReaderFunctions, base.SingleFileOutputWriter
):

<<<<<<< HEAD
    write_in_parent_process = True

    def __init__(self, output_params, **kwargs):
        """Initialize."""
        logger.debug("output is single file")
        self.rio_file = None
        super().__init__(output_params, **kwargs)
        self._set_attributes(output_params)
        if len(self.output_params["delimiters"]["zoom"]) != 1:
            raise ValueError("single file output only works with one zoom level")
        self.zoom = output_params["delimiters"]["zoom"][0]
        if "overviews" in output_params:
            self.overviews = True
            self.overviews_resampling = output_params.get(
                "overviews_resampling", "nearest"
            )
            self.overviews_levels = output_params.get(
                "overviews_levels", [2**i for i in range(1, self.zoom + 1)]
            )
        else:
            self.overviews = False

        # TODO: remove after #181 is fixed
        self.prepare()

    def prepare(self, process_area=None, **kwargs):
        bounds = snap_bounds(
            bounds=Bounds(
                *process_area.intersection(
                    box(*self.output_params["delimiters"]["effective_bounds"])
                ).bounds
            ),
            pyramid=self.pyramid,
            zoom=self.zoom
        ) if process_area else self.output_params["delimiters"]["effective_bounds"]
        height = (bounds.top - bounds.bottom) / self.pyramid.pixel_x_size(self.zoom)
        width = (bounds.right - bounds.left) / self.pyramid.pixel_x_size(self.zoom)
=======
    def __init__(self, output_params, **kwargs):
        """Initialize."""
        logger.debug("output is single file")
        super().__init__(output_params, **kwargs)
        self._set_attributes(output_params)
        delimiters = output_params["delimiters"]
        logger.debug(delimiters)
        bounds = delimiters["effective_bounds"]
        if len(delimiters["zoom"]) != 1:
            raise ValueError("single file output only works with one zoom level")
        zoom = delimiters["zoom"][0]
        height = (bounds.top - bounds.bottom) / self.pyramid.pixel_x_size(zoom)
        width = (bounds.right - bounds.left) / self.pyramid.pixel_x_size(zoom)
>>>>>>> 80a2f630
        logger.debug("output raster bounds: %s", bounds)
        logger.debug("output raster shape: %s, %s", height, width)
        self._profile = dict(
            GTIFF_DEFAULT_PROFILE,
            driver="GTiff",
            transform=Affine(
<<<<<<< HEAD
                self.pyramid.pixel_x_size(self.zoom),
                0,
                bounds.left,
                0,
                -self.pyramid.pixel_y_size(self.zoom),
=======
                self.pyramid.pixel_x_size(zoom),
                0,
                bounds.left,
                0,
                -self.pyramid.pixel_y_size(zoom),
>>>>>>> 80a2f630
                bounds.top
            ),
            height=height,
            width=width,
<<<<<<< HEAD
            count=self.output_params["bands"],
            crs=self.pyramid.crs,
            **{
                k: self.output_params.get(k, GTIFF_DEFAULT_PROFILE[k])
=======
            count=output_params["bands"],
            crs=self.pyramid.crs,
            **{
                k: output_params.get(k, GTIFF_DEFAULT_PROFILE[k])
>>>>>>> 80a2f630
                for k in GTIFF_DEFAULT_PROFILE.keys()
            }
        )
        logger.debug("single GTiff profile: %s", self._profile)
        if height * width > 20000 * 20000:
            raise ValueError("output GeoTIFF too big")
<<<<<<< HEAD
        # set up rasterio
        if path_exists(self.path):
            if self.output_params["mode"] != "overwrite":
=======
        if "overviews" in output_params:
            self.overviews = True
            self.overviews_resampling = output_params.get(
                "overviews_resampling", "nearest"
            )
            self.overviews_levels = output_params.get(
                "overviews_levels", [2**i for i in range(1, zoom)]
            )
        else:
            self.overviews = False
        # set up rasterio
        if path_exists(self.path):
            if output_params["mode"] != "overwrite":
>>>>>>> 80a2f630
                raise MapcheteConfigError(
                    "single GTiff file already exists, use overwrite mode to replace"
                )
            else:
                logger.debug("remove existing file: %s", self.path)
                os.remove(self.path)
        logger.debug("open output file: %s", self.path)
        self.rio_file = rasterio.open(self.path, "w+", **self._profile)

    def read(self, output_tile, **kwargs):
        """
        Read existing process output.

        Parameters
        ----------
        output_tile : ``BufferedTile``
            must be member of output ``TilePyramid``

        Returns
        -------
        NumPy array
        """
        return read_raster_window(self.rio_file, output_tile)

    def get_path(self, tile=None):
        """
        Determine target file path.

        Parameters
        ----------
        tile : ``BufferedTile``
            must be member of output ``TilePyramid``

        Returns
        -------
        path : string
        """
        return self.path

    def tiles_exist(self, process_tile=None, output_tile=None):
        """
        Check whether output tiles of a tile (either process or output) exists.

        Parameters
        ----------
        process_tile : ``BufferedTile``
            must be member of process ``TilePyramid``
        output_tile : ``BufferedTile``
            must be member of output ``TilePyramid``

        Returns
        -------
        exists : bool
        """
        if process_tile and output_tile:
            raise ValueError("just one of 'process_tile' and 'output_tile' allowed")
        if process_tile:
            return any(
                not self.read(tile).mask.all()
                for tile in self.pyramid.intersecting(process_tile)
            )
        if output_tile:
            return not self.read(output_tile).mask.all()

    def write(self, process_tile, data):
        """
        Write data from process tiles into GeoTIFF file(s).

        Parameters
        ----------
        process_tile : ``BufferedTile``
            must be member of process ``TilePyramid``
<<<<<<< HEAD
        """
        data = prepare_array(
            data,
            masked=True,
            nodata=self.nodata,
            dtype=self.profile(process_tile)["dtype"]
        )

        if data.mask.all():
            logger.debug("data empty, nothing to write")
        else:
            # Convert from process_tile to output_tiles and write
            for tile in self.pyramid.intersecting(process_tile):
                out_tile = BufferedTile(tile, self.pixelbuffer)
                write_window = from_bounds(
                    *out_tile.bounds,
                    transform=self.rio_file.transform,
                    height=self.rio_file.height,
                    width=self.rio_file.width
                )
                if _window_in_out_file(write_window, self.rio_file):
                    logger.debug("write data to window: %s", write_window)
                    self.rio_file.write(
                        extract_from_array(
                            in_raster=data,
                            in_affine=process_tile.affine,
                            out_tile=out_tile
                        ) if process_tile != out_tile else data,
                        window=write_window,
                    )

    def profile(self, tile=None):
        """
        Create a metadata dictionary for rasterio.

        Returns
        -------
        metadata : dictionary
            output profile dictionary used for rasterio.
        """
        return self._profile

    def close(self, exc_type=None, exc_value=None, exc_traceback=None):
        """Gets called if process is closed."""
        try:
            if not exc_type and self.overviews and self.rio_file is not None:
                logger.debug(
                    "build overviews using %s resampling and levels %s",
                    self.overviews_resampling, self.overviews_levels
                )
                self.rio_file.build_overviews(
                    self.overviews_levels, Resampling[self.overviews_resampling]
                )
                self.rio_file.update_tags(
                    ns='rio_overview', resampling=self.overviews_resampling
                )
        finally:
            if self.rio_file is not None:
                logger.debug("close rasterio file handle.")
                self.rio_file.close()


def _window_in_out_file(window, rio_file):
    return all([
        window.row_off >= 0,
        window.col_off >= 0,
        window.row_off + window.height <= rio_file.height,
        window.col_off + window.width <= rio_file.width,
    ])
=======
        """
        data = prepare_array(
            data,
            masked=True,
            nodata=self.nodata,
            dtype=self.profile(process_tile)["dtype"]
        )

        if data.mask.all():
            logger.debug("data empty, nothing to write")
        else:
            # Convert from process_tile to output_tiles and write
            for tile in self.pyramid.intersecting(process_tile):
                out_tile = BufferedTile(tile, self.pixelbuffer)
                write_window = from_bounds(
                    *out_tile.bounds,
                    transform=self.rio_file.transform,
                    height=self.rio_file.height,
                    width=self.rio_file.width
                )
                logger.debug("write data to window: %s", write_window)
                self.rio_file.write(
                    extract_from_array(
                        in_raster=data,
                        in_affine=process_tile.affine,
                        out_tile=out_tile
                    ) if process_tile != out_tile else data,
                    window=write_window,
                )

    def profile(self, tile=None):
        """
        Create a metadata dictionary for rasterio.

        Returns
        -------
        metadata : dictionary
            output profile dictionary used for rasterio.
        """
        return self._profile

    def close(self):
        """Gets called if process is closed."""
        if self.overviews:
            try:
                logger.debug(
                    "build overviews using %s resampling and levels %s",
                    self.overviews_resampling, self.overviews_levels
                )
                self.rio_file.build_overviews(
                    self.overviews_levels, Resampling[self.overviews_resampling]
                )
                self.rio_file.update_tags(
                    ns='rio_overview', resampling=self.overviews_resampling
                )
            except Exception:
                logger.exception("error when generating overviews")
        logger.debug("close rasterio file handle.")
        try:
            self.rio_file.close()
        except:
            pass
>>>>>>> 80a2f630


class InputTile(base.InputTile):
    """
    Target Tile representation of input data.

    Parameters
    ----------
    tile : ``Tile``
    process : ``MapcheteProcess``
    resampling : string
        rasterio resampling method

    Attributes
    ----------
    tile : ``Tile``
    process : ``MapcheteProcess``
    resampling : string
        rasterio resampling method
    pixelbuffer : integer
    """

    def __init__(self, tile, process, resampling):
        """Initialize."""
        self.tile = tile
        self.process = process
        self.pixelbuffer = None
        self.resampling = resampling

    def read(self, indexes=None, **kwargs):
        """
        Read reprojected & resampled input data.

        Parameters
        ----------
        indexes : integer or list
            band number or list of band numbers

        Returns
        -------
        data : array
        """
        band_indexes = self._get_band_indexes(indexes)
        arr = self.process.get_raw_output(self.tile)
        return (
            arr[band_indexes[0] - 1]
            if len(band_indexes) == 1
            else ma.concatenate([ma.expand_dims(arr[i - 1], 0) for i in band_indexes])
        )

    def is_empty(self, indexes=None):
        """
        Check if there is data within this tile.

        Returns
        -------
        is empty : bool
        """
        # empty if tile does not intersect with file bounding box
        return not self.tile.bbox.intersects(self.process.config.area_at_zoom())

    def _get_band_indexes(self, indexes=None):
        """Return valid band indexes."""
        if indexes:
            if isinstance(indexes, list):
                return indexes
            else:
                return [indexes]
        else:
            return range(1, self.process.config.output.profile(self.tile)["count"] + 1)

    def __enter__(self):
        """Enable context manager."""
        return self

    def __exit__(self, t, v, tb):
        """Clear cache on close."""
        pass<|MERGE_RESOLUTION|>--- conflicted
+++ resolved
@@ -38,17 +38,11 @@
 import rasterio
 from rasterio.enums import Resampling
 from rasterio.windows import from_bounds
-<<<<<<< HEAD
 from shapely.geometry import box
 from tilematrix import Bounds
 import warnings
 
 from mapchete.config import validate_values, snap_bounds
-=======
-import warnings
-
-from mapchete.config import validate_values
->>>>>>> 80a2f630
 from mapchete.errors import MapcheteConfigError
 from mapchete.formats import base
 from mapchete.io import get_boto3_bucket, path_exists
@@ -78,12 +72,7 @@
 
 class OutputDataReader():
     """
-<<<<<<< HEAD
-    Constructor class which either returns GTiffTileDirectoryOutputReader.
-=======
-    Constructor class which either returns GTiffTileDirectoryOutputReader or raises a
-    MapcheteConfigError when configured as single file output
->>>>>>> 80a2f630
+    Constructor class which returns GTiffTileDirectoryOutputReader.
 
     Parameters
     ----------
@@ -112,18 +101,7 @@
 
     def __new__(self, output_params, **kwargs):
         """Initialize."""
-<<<<<<< HEAD
         return GTiffTileDirectoryOutputReader(output_params, **kwargs)
-=======
-        self.path = output_params["path"]
-        self.file_extension = ".tif"
-        if self.path.endswith(self.file_extension):
-            raise MapcheteConfigError(
-                "Single GeoTIFF driver cannot be used with baselevel setting"
-            )
-        else:
-            return GTiffTileDirectoryOutputReader(output_params, **kwargs)
->>>>>>> 80a2f630
 
 
 class OutputDataWriter():
@@ -305,21 +283,6 @@
             mask=True
         )
 
-<<<<<<< HEAD
-=======
-    def open(self, tile, process, **kwargs):
-        """
-        Open process output as input for other process.
-
-        Parameters
-        ----------
-        tile : ``Tile``
-        process : ``MapcheteProcess``
-        kwargs : keyword arguments
-        """
-        return InputTile(tile, process, kwargs.get("resampling", None))
-
->>>>>>> 80a2f630
     def profile(self, tile=None):
         """
         Create a metadata dictionary for rasterio.
@@ -333,7 +296,6 @@
         metadata : dictionary
             output profile dictionary used for rasterio.
         """
-<<<<<<< HEAD
         dst_metadata = dict(
             GTIFF_DEFAULT_PROFILE,
             count=self.output_params["bands"],
@@ -352,24 +314,6 @@
         else:
             for k in ["crs", "width", "height", "affine"]:
                 dst_metadata.pop(k, None)
-=======
-        dst_metadata = dict(GTIFF_DEFAULT_PROFILE)
-        dst_metadata.pop("transform", None)
-        dst_metadata.update(
-            count=self.output_params["bands"],
-            dtype=self.output_params["dtype"],
-            driver="GTiff"
-        )
-        if tile is not None:
-            dst_metadata.update(
-                crs=tile.crs, width=tile.width, height=tile.height,
-                affine=tile.affine)
-        else:
-            for k in ["crs", "width", "height", "affine"]:
-                dst_metadata.pop(k, None)
-        if "nodata" in self.output_params:
-            dst_metadata.update(nodata=self.output_params["nodata"])
->>>>>>> 80a2f630
         try:
             if "compression" in self.output_params:
                 warnings.warn(
@@ -438,7 +382,6 @@
     GTiffOutputReaderFunctions, base.SingleFileOutputWriter
 ):
 
-<<<<<<< HEAD
     write_in_parent_process = True
 
     def __init__(self, output_params, **kwargs):
@@ -476,80 +419,34 @@
         ) if process_area else self.output_params["delimiters"]["effective_bounds"]
         height = (bounds.top - bounds.bottom) / self.pyramid.pixel_x_size(self.zoom)
         width = (bounds.right - bounds.left) / self.pyramid.pixel_x_size(self.zoom)
-=======
-    def __init__(self, output_params, **kwargs):
-        """Initialize."""
-        logger.debug("output is single file")
-        super().__init__(output_params, **kwargs)
-        self._set_attributes(output_params)
-        delimiters = output_params["delimiters"]
-        logger.debug(delimiters)
-        bounds = delimiters["effective_bounds"]
-        if len(delimiters["zoom"]) != 1:
-            raise ValueError("single file output only works with one zoom level")
-        zoom = delimiters["zoom"][0]
-        height = (bounds.top - bounds.bottom) / self.pyramid.pixel_x_size(zoom)
-        width = (bounds.right - bounds.left) / self.pyramid.pixel_x_size(zoom)
->>>>>>> 80a2f630
         logger.debug("output raster bounds: %s", bounds)
         logger.debug("output raster shape: %s, %s", height, width)
         self._profile = dict(
             GTIFF_DEFAULT_PROFILE,
             driver="GTiff",
             transform=Affine(
-<<<<<<< HEAD
                 self.pyramid.pixel_x_size(self.zoom),
                 0,
                 bounds.left,
                 0,
                 -self.pyramid.pixel_y_size(self.zoom),
-=======
-                self.pyramid.pixel_x_size(zoom),
-                0,
-                bounds.left,
-                0,
-                -self.pyramid.pixel_y_size(zoom),
->>>>>>> 80a2f630
                 bounds.top
             ),
             height=height,
             width=width,
-<<<<<<< HEAD
             count=self.output_params["bands"],
             crs=self.pyramid.crs,
             **{
                 k: self.output_params.get(k, GTIFF_DEFAULT_PROFILE[k])
-=======
-            count=output_params["bands"],
-            crs=self.pyramid.crs,
-            **{
-                k: output_params.get(k, GTIFF_DEFAULT_PROFILE[k])
->>>>>>> 80a2f630
                 for k in GTIFF_DEFAULT_PROFILE.keys()
             }
         )
         logger.debug("single GTiff profile: %s", self._profile)
         if height * width > 20000 * 20000:
             raise ValueError("output GeoTIFF too big")
-<<<<<<< HEAD
         # set up rasterio
         if path_exists(self.path):
             if self.output_params["mode"] != "overwrite":
-=======
-        if "overviews" in output_params:
-            self.overviews = True
-            self.overviews_resampling = output_params.get(
-                "overviews_resampling", "nearest"
-            )
-            self.overviews_levels = output_params.get(
-                "overviews_levels", [2**i for i in range(1, zoom)]
-            )
-        else:
-            self.overviews = False
-        # set up rasterio
-        if path_exists(self.path):
-            if output_params["mode"] != "overwrite":
->>>>>>> 80a2f630
                 raise MapcheteConfigError(
                     "single GTiff file already exists, use overwrite mode to replace"
                 )
@@ -622,7 +519,6 @@
         ----------
         process_tile : ``BufferedTile``
             must be member of process ``TilePyramid``
-<<<<<<< HEAD
         """
         data = prepare_array(
             data,
@@ -692,70 +588,6 @@
         window.row_off + window.height <= rio_file.height,
         window.col_off + window.width <= rio_file.width,
     ])
-=======
-        """
-        data = prepare_array(
-            data,
-            masked=True,
-            nodata=self.nodata,
-            dtype=self.profile(process_tile)["dtype"]
-        )
-
-        if data.mask.all():
-            logger.debug("data empty, nothing to write")
-        else:
-            # Convert from process_tile to output_tiles and write
-            for tile in self.pyramid.intersecting(process_tile):
-                out_tile = BufferedTile(tile, self.pixelbuffer)
-                write_window = from_bounds(
-                    *out_tile.bounds,
-                    transform=self.rio_file.transform,
-                    height=self.rio_file.height,
-                    width=self.rio_file.width
-                )
-                logger.debug("write data to window: %s", write_window)
-                self.rio_file.write(
-                    extract_from_array(
-                        in_raster=data,
-                        in_affine=process_tile.affine,
-                        out_tile=out_tile
-                    ) if process_tile != out_tile else data,
-                    window=write_window,
-                )
-
-    def profile(self, tile=None):
-        """
-        Create a metadata dictionary for rasterio.
-
-        Returns
-        -------
-        metadata : dictionary
-            output profile dictionary used for rasterio.
-        """
-        return self._profile
-
-    def close(self):
-        """Gets called if process is closed."""
-        if self.overviews:
-            try:
-                logger.debug(
-                    "build overviews using %s resampling and levels %s",
-                    self.overviews_resampling, self.overviews_levels
-                )
-                self.rio_file.build_overviews(
-                    self.overviews_levels, Resampling[self.overviews_resampling]
-                )
-                self.rio_file.update_tags(
-                    ns='rio_overview', resampling=self.overviews_resampling
-                )
-            except Exception:
-                logger.exception("error when generating overviews")
-        logger.debug("close rasterio file handle.")
-        try:
-            self.rio_file.close()
-        except:
-            pass
->>>>>>> 80a2f630
 
 
 class InputTile(base.InputTile):
